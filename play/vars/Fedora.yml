--- conflicted
+++ resolved
@@ -23,11 +23,5 @@
   - tmux
   - tmuxinator
   - vim-enhanced
-<<<<<<< HEAD
   - xautolock
-=======
-  - xautolock
-  - wicd-gtk
-  - bofh
-  - fontawesome-fonts
->>>>>>> bce0d276
+  - fontawesome-fonts